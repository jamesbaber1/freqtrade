# Configure the bot

This page explains how to configure your `config.json` file.

## Table of Contents

- [Bot commands](#bot-commands)
- [Backtesting commands](#backtesting-commands)
- [Hyperopt commands](#hyperopt-commands)

## Setup config.json

We recommend to copy and use the `config.json.example` as a template
for your bot configuration.

The table below will list all configuration parameters. 

|  Command | Default | Mandatory | Description |
|----------|---------|----------|-------------|
| `max_open_trades` | 3 | Yes | Number of trades open your bot will have.
| `stake_currency` | BTC | Yes | Crypto-currency used for trading.
| `stake_amount` | 0.05 | Yes | Amount of crypto-currency your bot will use for each trade. Per default, the bot will use (0.05 BTC x 3) = 0.15 BTC in total will be always engaged. Set it to 'unlimited' to allow the bot to use all avaliable balance.
| `ticker_interval` | [1m, 5m, 30m, 1h, 1d] | No | The ticker interval to use (1min, 5 min, 30 min, 1 hour or 1 day). Default is 5 minutes
| `fiat_display_currency` | USD | Yes | Fiat currency used to show your profits. More information below. 
| `dry_run` | true | Yes | Define if the bot must be in Dry-run or production mode. 
| `minimal_roi` | See below | No | Set the threshold in percent the bot will use to sell a trade. More information below. If set, this parameter will override `minimal_roi` from your strategy file. 
| `stoploss` | -0.10 | No | Value of the stoploss in percent used by the bot. More information below. If set, this parameter will override `stoploss` from your strategy file. 
<<<<<<< HEAD
| `trailing_stoploss` | false | No | Enables trailing stop-loss (based on `stoploss` in either configuration or strategy file).
| `trailing_stoploss_positve` | 0 | No | Changes stop-loss once profit has been reached.
| `unfilledtimeout` | 0 | No | How long (in minutes) the bot will wait for an unfilled order to complete, after which the order will be cancelled.
=======
| `unfilledtimeout.buy` | 10 | Yes | How long (in minutes) the bot will wait for an unfilled buy order to complete, after which the order will be cancelled.
| `unfilledtimeout.sell` | 10 | Yes | How long (in minutes) the bot will wait for an unfilled sell order to complete, after which the order will be cancelled.
>>>>>>> f91263c8
| `bid_strategy.ask_last_balance` | 0.0 | Yes | Set the bidding price. More information below.
| `exchange.name` | bittrex | Yes | Name of the exchange class to use. [List below](#user-content-what-values-for-exchangename).
| `exchange.key` | key | No | API key to use for the exchange. Only required when you are in production mode.
| `exchange.secret` | secret | No | API secret to use for the exchange. Only required when you are in production mode.
| `exchange.pair_whitelist` | [] | No | List of currency to use by the bot. Can be overrided with `--dynamic-whitelist` param.
| `exchange.pair_blacklist` | [] | No | List of currency the bot must avoid. Useful when using `--dynamic-whitelist` param.
| `experimental.use_sell_signal` | false | No | Use your sell strategy in addition of the `minimal_roi`.
| `experimental.sell_profit_only` | false | No | waits until you have made a positive profit before taking a sell decision.
| `experimental.ignore_roi_if_buy_signal` | false | No | Does not sell if the buy-signal is still active. Takes preference over `minimal_roi` and `use_sell_signal`
| `telegram.enabled` | true | Yes | Enable or not the usage of Telegram.
| `telegram.token` | token | No | Your Telegram bot token. Only required if `telegram.enabled` is `true`.
| `telegram.chat_id` | chat_id | No | Your personal Telegram account id. Only required if `telegram.enabled` is `true`.
| `db_url` | `sqlite:///tradesv3.sqlite` | No | Declares database URL to use. NOTE: This defaults to `sqlite://` if `dry_run` is `True`.
| `initial_state` | running | No | Defines the initial application state. More information below.
| `strategy` | DefaultStrategy | No | Defines Strategy class to use.
| `strategy_path` | null | No | Adds an additional strategy lookup path (must be a folder).
| `internals.process_throttle_secs` | 5 | Yes | Set the process throttle. Value in second.

The definition of each config parameters is in [misc.py](https://github.com/freqtrade/freqtrade/blob/develop/freqtrade/misc.py#L205).

### Understand stake_amount

`stake_amount` is an amount of crypto-currency your bot will use for each trade.
The minimal value is 0.0005. If there is not enough crypto-currency in 
the account an exception is generated.
To allow the bot to trade all the avaliable `stake_currency` in your account set `stake_amount` = `unlimited`.
In this case a trade amount is calclulated as `currency_balanse / (max_open_trades - current_open_trades)`.

### Understand minimal_roi

`minimal_roi` is a JSON object where the key is a duration
in minutes and the value is the minimum ROI in percent.
See the example below:

```
"minimal_roi": {
    "40": 0.0,    # Sell after 40 minutes if the profit is not negative
    "30": 0.01,   # Sell after 30 minutes if there is at least 1% profit
    "20": 0.02,   # Sell after 20 minutes if there is at least 2% profit
    "0":  0.04    # Sell immediately if there is at least 4% profit
},
```

Most of the strategy files already include the optimal `minimal_roi`
value. This parameter is optional. If you use it, it will take over the
`minimal_roi` value from the strategy file.

### Understand stoploss

`stoploss` is loss in percentage that should trigger a sale.
For example value `-0.10` will cause immediate sell if the
profit dips below -10% for a given trade. This parameter is optional.

Most of the strategy files already include the optimal `stoploss`
value. This parameter is optional. If you use it, it will take over the
`stoploss` value from the strategy file.

### Understand trailing stoploss

Go to the [trailing stoploss Documentation](stoploss.md) for details on trailing stoploss.

### Understand initial_state

`initial_state` is an optional field that defines the initial application state.
Possible values are `running` or `stopped`. (default=`running`)
If the value is `stopped` the bot has to be started with `/start` first.

### Understand process_throttle_secs

`process_throttle_secs` is an optional field that defines in seconds how long the bot should wait
before asking the strategy if we should buy or a sell an asset. After each wait period, the strategy is asked again for
every opened trade wether or not we should sell, and for all the remaining pairs (either the dynamic list of pairs or
the static list of pairs) if we should buy.

### Understand ask_last_balance

`ask_last_balance` sets the bidding price. Value `0.0` will use `ask` price, `1.0` will
use the `last` price and values between those interpolate between ask and last
price. Using `ask` price will guarantee quick success in bid, but bot will also
end up paying more then would probably have been necessary.

### What values for exchange.name?

Freqtrade is based on [CCXT library](https://github.com/ccxt/ccxt) that supports 115 cryptocurrency
exchange markets and trading APIs. The complete up-to-date list can be found in the
[CCXT repo homepage](https://github.com/ccxt/ccxt/tree/master/python). However, the bot was tested
with only Bittrex and Binance.

The bot was tested with the following exchanges:

- [Bittrex](https://bittrex.com/): "bittrex"
- [Binance](https://www.binance.com/): "binance"

Feel free to test other exchanges and submit your PR to improve the bot.

### What values for fiat_display_currency?

`fiat_display_currency` set the base currency to use for the conversion from coin to fiat in Telegram.
The valid values are: "AUD", "BRL", "CAD", "CHF", "CLP", "CNY", "CZK", "DKK", "EUR", "GBP", "HKD", "HUF", "IDR", "ILS", "INR", "JPY", "KRW", "MXN", "MYR", "NOK", "NZD", "PHP", "PKR", "PLN", "RUB", "SEK", "SGD", "THB", "TRY", "TWD", "ZAR", "USD".
In addition to central bank currencies, a range of cryto currencies are supported.
The valid values are: "BTC", "ETH", "XRP", "LTC", "BCH", "USDT".

## Switch to dry-run mode

We recommend starting the bot in dry-run mode to see how your bot will
behave and how is the performance of your strategy. In Dry-run mode the
bot does not engage your money. It only runs a live simulation without
creating trades.

### To switch your bot in Dry-run mode:

1. Edit your `config.json`  file
2. Switch dry-run to true and specify db_url for a persistent db

```json
"dry_run": true,
"db_url": "sqlite///tradesv3.dryrun.sqlite",
```

3. Remove your Exchange API key (change them by fake api credentials)

```json
"exchange": {
        "name": "bittrex",
        "key": "key",
        "secret": "secret",
        ...
}
```

Once you will be happy with your bot performance, you can switch it to 
production mode.

## Switch to production mode

In production mode, the bot will engage your money. Be careful a wrong 
strategy can lose all your money. Be aware of what you are doing when 
you run it in production mode.

### To switch your bot in production mode:

1. Edit your `config.json`  file

2. Switch dry-run to false and don't forget to adapt your database URL if set

```json
"dry_run": false,
```

3. Insert your Exchange API key (change them by fake api keys)

```json
"exchange": {
        "name": "bittrex",
        "key": "af8ddd35195e9dc500b9a6f799f6f5c93d89193b",
        "secret": "08a9dc6db3d7b53e1acebd9275677f4b0a04f1a5",
        ...
}

```
If you have not your Bittrex API key yet, [see our tutorial](https://github.com/freqtrade/freqtrade/blob/develop/docs/pre-requisite.md).

## Next step

Now you have configured your config.json, the next step is to [start your bot](https://github.com/freqtrade/freqtrade/blob/develop/docs/bot-usage.md).<|MERGE_RESOLUTION|>--- conflicted
+++ resolved
@@ -25,14 +25,10 @@
 | `dry_run` | true | Yes | Define if the bot must be in Dry-run or production mode. 
 | `minimal_roi` | See below | No | Set the threshold in percent the bot will use to sell a trade. More information below. If set, this parameter will override `minimal_roi` from your strategy file. 
 | `stoploss` | -0.10 | No | Value of the stoploss in percent used by the bot. More information below. If set, this parameter will override `stoploss` from your strategy file. 
-<<<<<<< HEAD
 | `trailing_stoploss` | false | No | Enables trailing stop-loss (based on `stoploss` in either configuration or strategy file).
 | `trailing_stoploss_positve` | 0 | No | Changes stop-loss once profit has been reached.
-| `unfilledtimeout` | 0 | No | How long (in minutes) the bot will wait for an unfilled order to complete, after which the order will be cancelled.
-=======
 | `unfilledtimeout.buy` | 10 | Yes | How long (in minutes) the bot will wait for an unfilled buy order to complete, after which the order will be cancelled.
 | `unfilledtimeout.sell` | 10 | Yes | How long (in minutes) the bot will wait for an unfilled sell order to complete, after which the order will be cancelled.
->>>>>>> f91263c8
 | `bid_strategy.ask_last_balance` | 0.0 | Yes | Set the bidding price. More information below.
 | `exchange.name` | bittrex | Yes | Name of the exchange class to use. [List below](#user-content-what-values-for-exchangename).
 | `exchange.key` | key | No | API key to use for the exchange. Only required when you are in production mode.
