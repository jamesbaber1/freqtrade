#!/usr/bin/env python3
"""
Main Freqtrade bot script.
Read the documentation to know what cli arguments you need.
"""

import logging
import sys
<<<<<<< HEAD
from typing import Dict
from freqtrade.configuration import Configuration
from freqtrade.arguments import Arguments
from freqtrade.freqtradebot import FreqtradeBot
from freqtrade.logger import Logger
from freqtrade import (__version__)
=======
import time
import traceback
from datetime import datetime
from typing import Dict, List, Optional, Any

import arrow
import requests
from cachetools import cached, TTLCache

from freqtrade import (DependencyException, OperationalException, __version__,
                       exchange, persistence, rpc)
from freqtrade.analyze import get_signal
from freqtrade.fiat_convert import CryptoToFiatConverter
from freqtrade.misc import (State, get_state, load_config, parse_args,
                            throttle, update_state)
from freqtrade.persistence import Trade
from freqtrade.strategy.strategy import Strategy

logger = logging.getLogger('freqtrade')

_CONF: Dict[str, Any] = {}


def refresh_whitelist(whitelist: List[str]) -> List[str]:
    """
    Check wallet health and remove pair from whitelist if necessary
    :param whitelist: the sorted list (based on BaseVolume) of pairs the user might want to trade
    :return: the list of pairs the user wants to trade without the one unavailable or black_listed
    """
    sanitized_whitelist = whitelist
    health = exchange.get_wallet_health()
    known_pairs = set()
    for status in health:
        pair = '{}_{}'.format(_CONF['stake_currency'], status['Currency'])
        # pair is not int the generated dynamic market, or in the blacklist ... ignore it
        if pair not in whitelist or pair in _CONF['exchange'].get('pair_blacklist', []):
            continue
        # else the pair is valid
        known_pairs.add(pair)
        # Market is not active
        if not status['IsActive']:
            sanitized_whitelist.remove(pair)
            logger.info(
                'Ignoring %s from whitelist (reason: %s).',
                pair, status.get('Notice') or 'wallet is not active'
            )

    # We need to remove pairs that are unknown
    final_list = [x for x in sanitized_whitelist if x in known_pairs]
    return final_list


def process_maybe_execute_buy(interval: int) -> bool:
    """
    Tries to execute a buy trade in a safe way
    :return: True if executed
    """
    try:
        # Create entity and execute trade
        if create_trade(float(_CONF['stake_amount']), interval):
            return True

        logger.info('Found no buy signals for whitelisted currencies. Trying again..')
        return False
    except DependencyException as exception:
        logger.warning('Unable to create trade: %s', exception)
        return False
>>>>>>> 4dca8481

logger = Logger(name='freqtrade').get_logger()

<<<<<<< HEAD

def main(sysargv: Dict) -> None:
=======
def process_maybe_execute_sell(trade: Trade, interval: int) -> bool:
    """
    Tries to execute a sell trade
    :return: True if executed
    """
    # Get order details for actual price per unit
    if trade.open_order_id:
        # Update trade with order values
        logger.info('Found open order for %s', trade)
        trade.update(exchange.get_order(trade.open_order_id))

    if trade.is_open and trade.open_order_id is None:
        # Check if we can sell our current pair
        return handle_trade(trade, interval)
    return False


def _process(interval: int, nb_assets: Optional[int] = 0) -> bool:
    """
    Queries the persistence layer for open trades and handles them,
    otherwise a new trade is created.
    :param: nb_assets: the maximum number of pairs to be traded at the same time
    :return: True if one or more trades has been created or closed, False otherwise
    """
    state_changed = False
    try:
        # Refresh whitelist based on wallet maintenance
        sanitized_list = refresh_whitelist(
            gen_pair_whitelist(
                _CONF['stake_currency']
            ) if nb_assets else _CONF['exchange']['pair_whitelist']
        )

        # Keep only the subsets of pairs wanted (up to nb_assets)
        final_list = sanitized_list[:nb_assets] if nb_assets else sanitized_list
        _CONF['exchange']['pair_whitelist'] = final_list

        # Query trades from persistence layer
        trades = Trade.query.filter(Trade.is_open.is_(True)).all()

        # First process current opened trades
        for trade in trades:
            state_changed |= process_maybe_execute_sell(trade, interval)

        # Then looking for buy opportunities
        if len(trades) < _CONF['max_open_trades']:
            state_changed = process_maybe_execute_buy(interval)

        if 'unfilledtimeout' in _CONF:
            # Check and handle any timed out open orders
            check_handle_timedout(_CONF['unfilledtimeout'])
            Trade.session.flush()

    except (requests.exceptions.RequestException, json.JSONDecodeError) as error:
        logger.warning('%s, retrying in 30 seconds...', error)
        time.sleep(30)
    except OperationalException:
        rpc.send_msg('*Status:* OperationalException:\n```\n{traceback}```{hint}'.format(
            traceback=traceback.format_exc(),
            hint='Issue `/start` if you think it is safe to restart.'
        ))
        logger.exception('OperationalException. Stopping trader ...')
        update_state(State.STOPPED)
    return state_changed


# FIX: 20180110, why is cancel.order unconditionally here, whereas
#                it is conditionally called in the
#                handle_timedout_limit_sell()?
def handle_timedout_limit_buy(trade: Trade, order: Dict) -> bool:
    """Buy timeout - cancel order
    :return: True if order was fully cancelled
>>>>>>> 4dca8481
    """
    This function will initiate the bot and start the trading loop.
    :return: None
    """
    arguments = Arguments(
        sysargv,
        'Simple High Frequency Trading Bot for crypto currencies'
    )
    args = arguments.get_parsed_arg()

<<<<<<< HEAD
    # A subcommand has been issued.
    # Means if Backtesting or Hyperopt have been called we exit the bot
=======
    # For regular case, when the configuration exists
    if 'stake_currency' in _CONF and 'fiat_display_currency' in _CONF:
        fiat_converter = CryptoToFiatConverter()
        profit_fiat = fiat_converter.convert_amount(
            profit_trade,
            _CONF['stake_currency'],
            _CONF['fiat_display_currency']
        )
        message += '` ({gain}: {profit_percent:.2f}%, {profit_coin:.8f} {coin}`' \
                   '` / {profit_fiat:.3f} {fiat})`'.format(
                       gain="profit" if fmt_exp_profit > 0 else "loss",
                       profit_percent=fmt_exp_profit,
                       profit_coin=profit_trade,
                       coin=_CONF['stake_currency'],
                       profit_fiat=profit_fiat,
                       fiat=_CONF['fiat_display_currency'],
                   )
    # Because telegram._forcesell does not have the configuration
    # Ignore the FIAT value and does not show the stake_currency as well
    else:
        message += '` ({gain}: {profit_percent:.2f}%, {profit_coin:.8f})`'.format(
            gain="profit" if fmt_exp_profit > 0 else "loss",
            profit_percent=fmt_exp_profit,
            profit_coin=profit_trade
        )

    # Send the message
    rpc.send_msg(message)
    Trade.session.flush()


def min_roi_reached(trade: Trade, current_rate: float, current_time: datetime) -> bool:
    """
    Based an earlier trade and current price and ROI configuration, decides whether bot should sell
    :return True if bot should sell at current rate
    """
    strategy = Strategy()

    current_profit = trade.calc_profit_percent(current_rate)
    if strategy.stoploss is not None and current_profit < strategy.stoploss:
        logger.debug('Stop loss hit.')
        return True

    # Check if time matches and current rate is above threshold
    time_diff = (current_time.timestamp() - trade.open_date.timestamp()) / 60
    for duration, threshold in strategy.minimal_roi.items():
        if time_diff <= duration:
            return False
        if current_profit > threshold:
            return True
    return False


def should_sell(trade: Trade, rate: float, date: datetime, buy: bool, sell: bool) -> bool:
    """
    This function evaluate if on the condition required to trigger a sell has been reached
    if the threshold is reached and updates the trade record.
    :return: True if trade should be sold, False otherwise
    """
    # Check if minimal roi has been reached and no longer in buy conditions (avoiding a fee)
    if min_roi_reached(trade, rate, date):
        logger.debug('Required profit reached. Selling..')
        return True

    # Experimental: Check if the trade is profitable before selling it (avoid selling at loss)
    if _CONF.get('experimental', {}).get('sell_profit_only', False):
        logger.debug('Checking if trade is profitable..')
        if trade.calc_profit(rate=rate) <= 0:
            return False

    if sell and not buy and _CONF.get('experimental', {}).get('use_sell_signal', False):
        logger.debug('Sell signal received. Selling..')
        return True

    return False


def handle_trade(trade: Trade, interval: int) -> bool:
    """
    Sells the current pair if the threshold is reached and updates the trade record.
    :return: True if trade has been sold, False otherwise
    """
    if not trade.is_open:
        raise ValueError('attempt to handle closed trade: {}'.format(trade))

    logger.debug('Handling %s ...', trade)
    current_rate = exchange.get_ticker(trade.pair)['bid']

    (buy, sell) = (False, False)

    if _CONF.get('experimental', {}).get('use_sell_signal'):
        (buy, sell) = get_signal(trade.pair, interval)

    if should_sell(trade, current_rate, datetime.utcnow(), buy, sell):
        execute_sell(trade, current_rate)
        return True

    return False


def get_target_bid(ticker: Dict[str, float]) -> float:
    """ Calculates bid target between current ask price and last price """
    if ticker['ask'] < ticker['last']:
        return ticker['ask']
    balance = _CONF['bid_strategy']['ask_last_balance']
    return ticker['ask'] + balance * (ticker['last'] - ticker['ask'])


def create_trade(stake_amount: float, interval: int) -> bool:
    """
    Checks the implemented trading indicator(s) for a randomly picked pair,
    if one pair triggers the buy_signal a new trade record gets created
    :param stake_amount: amount of btc to spend
    :return: True if a trade object has been created and persisted, False otherwise
    """
    logger.info(
        'Checking buy signals to create a new trade with stake_amount: %f ...',
        stake_amount
    )
    whitelist = copy.deepcopy(_CONF['exchange']['pair_whitelist'])
    # Check if stake_amount is fulfilled
    if exchange.get_balance(_CONF['stake_currency']) < stake_amount:
        raise DependencyException(
            'stake amount is not fulfilled (currency={})'.format(_CONF['stake_currency'])
        )

    # Remove currently opened and latest pairs from whitelist
    for trade in Trade.query.filter(Trade.is_open.is_(True)).all():
        if trade.pair in whitelist:
            whitelist.remove(trade.pair)
            logger.debug('Ignoring %s in pair whitelist', trade.pair)
    if not whitelist:
        raise DependencyException('No currency pairs in whitelist')

    # Pick pair based on StochRSI buy signals
    for _pair in whitelist:
        (buy, sell) = get_signal(_pair, interval)
        if buy and not sell:
            pair = _pair
            break
    else:
        return False

    # Calculate amount
    buy_limit = get_target_bid(exchange.get_ticker(pair))
    amount = stake_amount / buy_limit

    order_id = exchange.buy(pair, buy_limit, amount)

    fiat_converter = CryptoToFiatConverter()
    stake_amount_fiat = fiat_converter.convert_amount(
        stake_amount,
        _CONF['stake_currency'],
        _CONF['fiat_display_currency']
    )

    # Create trade entity and return
    rpc.send_msg('*{}:* Buying [{}]({}) with limit `{:.8f} ({:.6f} {}, {:.3f} {})` '.format(
        exchange.get_name().upper(),
        pair.replace('_', '/'),
        exchange.get_pair_detail_url(pair),
        buy_limit, stake_amount, _CONF['stake_currency'],
        stake_amount_fiat, _CONF['fiat_display_currency']
    ))
    # Fee is applied twice because we make a LIMIT_BUY and LIMIT_SELL
    trade = Trade(
        pair=pair,
        stake_amount=stake_amount,
        amount=amount,
        fee=exchange.get_fee(),
        open_rate=buy_limit,
        open_date=datetime.utcnow(),
        exchange=exchange.get_name().upper(),
        open_order_id=order_id
    )
    Trade.session.add(trade)
    Trade.session.flush()
    return True


def init(config: dict, db_url: Optional[str] = None) -> None:
    """
    Initializes all modules and updates the config
    :param config: config as dict
    :param db_url: database connector string for sqlalchemy (Optional)
    :return: None
    """
    # Initialize all modules
    rpc.init(config)
    persistence.init(config, db_url)
    exchange.init(config)

    strategy = Strategy()
    strategy.init(config)

    # Set initial application state
    initial_state = config.get('initial_state')
    if initial_state:
        update_state(State[initial_state.upper()])
    else:
        update_state(State.STOPPED)


@cached(TTLCache(maxsize=1, ttl=1800))
def gen_pair_whitelist(base_currency: str, key: str = 'BaseVolume') -> List[str]:
    """
    Updates the whitelist with with a dynamically generated list
    :param base_currency: base currency as str
    :param key: sort key (defaults to 'BaseVolume')
    :return: List of pairs
    """
    summaries = sorted(
        (s for s in exchange.get_market_summaries() if s['MarketName'].startswith(base_currency)),
        key=lambda s: s.get(key) or 0.0,
        reverse=True
    )

    return [s['MarketName'].replace('-', '_') for s in summaries]


def cleanup() -> None:
    """
    Cleanup the application state und finish all pending tasks
    :return: None
    """
    rpc.send_msg('*Status:* `Stopping trader...`')
    logger.info('Stopping trader and cleaning up modules...')
    update_state(State.STOPPED)
    persistence.cleanup()
    rpc.cleanup()
    exit(0)


def main(sysargv=sys.argv[1:]) -> int:
    """
    Loads and validates the config and handles the main loop
    :return: None
    """
    global _CONF
    args = parse_args(sysargv,
                      'Simple High Frequency Trading Bot for crypto currencies')

    # A subcommand has been issued
>>>>>>> 4dca8481
    if hasattr(args, 'func'):
        args.func(args)
        return 0

    logger.info(
        'Starting freqtrade %s (loglevel=%s)',
        __version__,
        logging.getLevelName(args.loglevel)
    )

    try:
        # Load and validate configuration
        configuration = Configuration(args)

        # Init the bot
        freqtrade = FreqtradeBot(configuration.get_config())

        state = None
        while 1:
            state = freqtrade.worker(old_state=state)

    except KeyboardInterrupt:
        logger.info('SIGINT received, aborting ...')
    except BaseException:
        logger.exception('Fatal exception!')
    finally:
        freqtrade.clean()
        sys.exit(0)


def set_loggers() -> None:
    """
    Set the logger level for Third party libs
    :return: None
    """
    logging.getLogger('requests.packages.urllib3').setLevel(logging.INFO)
    logging.getLogger('telegram').setLevel(logging.INFO)


if __name__ == '__main__':
    set_loggers()
    main(sys.argv[1:])<|MERGE_RESOLUTION|>--- conflicted
+++ resolved
@@ -6,162 +6,17 @@
 
 import logging
 import sys
-<<<<<<< HEAD
 from typing import Dict
 from freqtrade.configuration import Configuration
 from freqtrade.arguments import Arguments
 from freqtrade.freqtradebot import FreqtradeBot
 from freqtrade.logger import Logger
 from freqtrade import (__version__)
-=======
-import time
-import traceback
-from datetime import datetime
-from typing import Dict, List, Optional, Any
-
-import arrow
-import requests
-from cachetools import cached, TTLCache
-
-from freqtrade import (DependencyException, OperationalException, __version__,
-                       exchange, persistence, rpc)
-from freqtrade.analyze import get_signal
-from freqtrade.fiat_convert import CryptoToFiatConverter
-from freqtrade.misc import (State, get_state, load_config, parse_args,
-                            throttle, update_state)
-from freqtrade.persistence import Trade
-from freqtrade.strategy.strategy import Strategy
-
-logger = logging.getLogger('freqtrade')
-
-_CONF: Dict[str, Any] = {}
-
-
-def refresh_whitelist(whitelist: List[str]) -> List[str]:
-    """
-    Check wallet health and remove pair from whitelist if necessary
-    :param whitelist: the sorted list (based on BaseVolume) of pairs the user might want to trade
-    :return: the list of pairs the user wants to trade without the one unavailable or black_listed
-    """
-    sanitized_whitelist = whitelist
-    health = exchange.get_wallet_health()
-    known_pairs = set()
-    for status in health:
-        pair = '{}_{}'.format(_CONF['stake_currency'], status['Currency'])
-        # pair is not int the generated dynamic market, or in the blacklist ... ignore it
-        if pair not in whitelist or pair in _CONF['exchange'].get('pair_blacklist', []):
-            continue
-        # else the pair is valid
-        known_pairs.add(pair)
-        # Market is not active
-        if not status['IsActive']:
-            sanitized_whitelist.remove(pair)
-            logger.info(
-                'Ignoring %s from whitelist (reason: %s).',
-                pair, status.get('Notice') or 'wallet is not active'
-            )
-
-    # We need to remove pairs that are unknown
-    final_list = [x for x in sanitized_whitelist if x in known_pairs]
-    return final_list
-
-
-def process_maybe_execute_buy(interval: int) -> bool:
-    """
-    Tries to execute a buy trade in a safe way
-    :return: True if executed
-    """
-    try:
-        # Create entity and execute trade
-        if create_trade(float(_CONF['stake_amount']), interval):
-            return True
-
-        logger.info('Found no buy signals for whitelisted currencies. Trying again..')
-        return False
-    except DependencyException as exception:
-        logger.warning('Unable to create trade: %s', exception)
-        return False
->>>>>>> 4dca8481
 
 logger = Logger(name='freqtrade').get_logger()
 
-<<<<<<< HEAD
 
 def main(sysargv: Dict) -> None:
-=======
-def process_maybe_execute_sell(trade: Trade, interval: int) -> bool:
-    """
-    Tries to execute a sell trade
-    :return: True if executed
-    """
-    # Get order details for actual price per unit
-    if trade.open_order_id:
-        # Update trade with order values
-        logger.info('Found open order for %s', trade)
-        trade.update(exchange.get_order(trade.open_order_id))
-
-    if trade.is_open and trade.open_order_id is None:
-        # Check if we can sell our current pair
-        return handle_trade(trade, interval)
-    return False
-
-
-def _process(interval: int, nb_assets: Optional[int] = 0) -> bool:
-    """
-    Queries the persistence layer for open trades and handles them,
-    otherwise a new trade is created.
-    :param: nb_assets: the maximum number of pairs to be traded at the same time
-    :return: True if one or more trades has been created or closed, False otherwise
-    """
-    state_changed = False
-    try:
-        # Refresh whitelist based on wallet maintenance
-        sanitized_list = refresh_whitelist(
-            gen_pair_whitelist(
-                _CONF['stake_currency']
-            ) if nb_assets else _CONF['exchange']['pair_whitelist']
-        )
-
-        # Keep only the subsets of pairs wanted (up to nb_assets)
-        final_list = sanitized_list[:nb_assets] if nb_assets else sanitized_list
-        _CONF['exchange']['pair_whitelist'] = final_list
-
-        # Query trades from persistence layer
-        trades = Trade.query.filter(Trade.is_open.is_(True)).all()
-
-        # First process current opened trades
-        for trade in trades:
-            state_changed |= process_maybe_execute_sell(trade, interval)
-
-        # Then looking for buy opportunities
-        if len(trades) < _CONF['max_open_trades']:
-            state_changed = process_maybe_execute_buy(interval)
-
-        if 'unfilledtimeout' in _CONF:
-            # Check and handle any timed out open orders
-            check_handle_timedout(_CONF['unfilledtimeout'])
-            Trade.session.flush()
-
-    except (requests.exceptions.RequestException, json.JSONDecodeError) as error:
-        logger.warning('%s, retrying in 30 seconds...', error)
-        time.sleep(30)
-    except OperationalException:
-        rpc.send_msg('*Status:* OperationalException:\n```\n{traceback}```{hint}'.format(
-            traceback=traceback.format_exc(),
-            hint='Issue `/start` if you think it is safe to restart.'
-        ))
-        logger.exception('OperationalException. Stopping trader ...')
-        update_state(State.STOPPED)
-    return state_changed
-
-
-# FIX: 20180110, why is cancel.order unconditionally here, whereas
-#                it is conditionally called in the
-#                handle_timedout_limit_sell()?
-def handle_timedout_limit_buy(trade: Trade, order: Dict) -> bool:
-    """Buy timeout - cancel order
-    :return: True if order was fully cancelled
->>>>>>> 4dca8481
     """
     This function will initiate the bot and start the trading loop.
     :return: None
@@ -172,254 +27,8 @@
     )
     args = arguments.get_parsed_arg()
 
-<<<<<<< HEAD
     # A subcommand has been issued.
     # Means if Backtesting or Hyperopt have been called we exit the bot
-=======
-    # For regular case, when the configuration exists
-    if 'stake_currency' in _CONF and 'fiat_display_currency' in _CONF:
-        fiat_converter = CryptoToFiatConverter()
-        profit_fiat = fiat_converter.convert_amount(
-            profit_trade,
-            _CONF['stake_currency'],
-            _CONF['fiat_display_currency']
-        )
-        message += '` ({gain}: {profit_percent:.2f}%, {profit_coin:.8f} {coin}`' \
-                   '` / {profit_fiat:.3f} {fiat})`'.format(
-                       gain="profit" if fmt_exp_profit > 0 else "loss",
-                       profit_percent=fmt_exp_profit,
-                       profit_coin=profit_trade,
-                       coin=_CONF['stake_currency'],
-                       profit_fiat=profit_fiat,
-                       fiat=_CONF['fiat_display_currency'],
-                   )
-    # Because telegram._forcesell does not have the configuration
-    # Ignore the FIAT value and does not show the stake_currency as well
-    else:
-        message += '` ({gain}: {profit_percent:.2f}%, {profit_coin:.8f})`'.format(
-            gain="profit" if fmt_exp_profit > 0 else "loss",
-            profit_percent=fmt_exp_profit,
-            profit_coin=profit_trade
-        )
-
-    # Send the message
-    rpc.send_msg(message)
-    Trade.session.flush()
-
-
-def min_roi_reached(trade: Trade, current_rate: float, current_time: datetime) -> bool:
-    """
-    Based an earlier trade and current price and ROI configuration, decides whether bot should sell
-    :return True if bot should sell at current rate
-    """
-    strategy = Strategy()
-
-    current_profit = trade.calc_profit_percent(current_rate)
-    if strategy.stoploss is not None and current_profit < strategy.stoploss:
-        logger.debug('Stop loss hit.')
-        return True
-
-    # Check if time matches and current rate is above threshold
-    time_diff = (current_time.timestamp() - trade.open_date.timestamp()) / 60
-    for duration, threshold in strategy.minimal_roi.items():
-        if time_diff <= duration:
-            return False
-        if current_profit > threshold:
-            return True
-    return False
-
-
-def should_sell(trade: Trade, rate: float, date: datetime, buy: bool, sell: bool) -> bool:
-    """
-    This function evaluate if on the condition required to trigger a sell has been reached
-    if the threshold is reached and updates the trade record.
-    :return: True if trade should be sold, False otherwise
-    """
-    # Check if minimal roi has been reached and no longer in buy conditions (avoiding a fee)
-    if min_roi_reached(trade, rate, date):
-        logger.debug('Required profit reached. Selling..')
-        return True
-
-    # Experimental: Check if the trade is profitable before selling it (avoid selling at loss)
-    if _CONF.get('experimental', {}).get('sell_profit_only', False):
-        logger.debug('Checking if trade is profitable..')
-        if trade.calc_profit(rate=rate) <= 0:
-            return False
-
-    if sell and not buy and _CONF.get('experimental', {}).get('use_sell_signal', False):
-        logger.debug('Sell signal received. Selling..')
-        return True
-
-    return False
-
-
-def handle_trade(trade: Trade, interval: int) -> bool:
-    """
-    Sells the current pair if the threshold is reached and updates the trade record.
-    :return: True if trade has been sold, False otherwise
-    """
-    if not trade.is_open:
-        raise ValueError('attempt to handle closed trade: {}'.format(trade))
-
-    logger.debug('Handling %s ...', trade)
-    current_rate = exchange.get_ticker(trade.pair)['bid']
-
-    (buy, sell) = (False, False)
-
-    if _CONF.get('experimental', {}).get('use_sell_signal'):
-        (buy, sell) = get_signal(trade.pair, interval)
-
-    if should_sell(trade, current_rate, datetime.utcnow(), buy, sell):
-        execute_sell(trade, current_rate)
-        return True
-
-    return False
-
-
-def get_target_bid(ticker: Dict[str, float]) -> float:
-    """ Calculates bid target between current ask price and last price """
-    if ticker['ask'] < ticker['last']:
-        return ticker['ask']
-    balance = _CONF['bid_strategy']['ask_last_balance']
-    return ticker['ask'] + balance * (ticker['last'] - ticker['ask'])
-
-
-def create_trade(stake_amount: float, interval: int) -> bool:
-    """
-    Checks the implemented trading indicator(s) for a randomly picked pair,
-    if one pair triggers the buy_signal a new trade record gets created
-    :param stake_amount: amount of btc to spend
-    :return: True if a trade object has been created and persisted, False otherwise
-    """
-    logger.info(
-        'Checking buy signals to create a new trade with stake_amount: %f ...',
-        stake_amount
-    )
-    whitelist = copy.deepcopy(_CONF['exchange']['pair_whitelist'])
-    # Check if stake_amount is fulfilled
-    if exchange.get_balance(_CONF['stake_currency']) < stake_amount:
-        raise DependencyException(
-            'stake amount is not fulfilled (currency={})'.format(_CONF['stake_currency'])
-        )
-
-    # Remove currently opened and latest pairs from whitelist
-    for trade in Trade.query.filter(Trade.is_open.is_(True)).all():
-        if trade.pair in whitelist:
-            whitelist.remove(trade.pair)
-            logger.debug('Ignoring %s in pair whitelist', trade.pair)
-    if not whitelist:
-        raise DependencyException('No currency pairs in whitelist')
-
-    # Pick pair based on StochRSI buy signals
-    for _pair in whitelist:
-        (buy, sell) = get_signal(_pair, interval)
-        if buy and not sell:
-            pair = _pair
-            break
-    else:
-        return False
-
-    # Calculate amount
-    buy_limit = get_target_bid(exchange.get_ticker(pair))
-    amount = stake_amount / buy_limit
-
-    order_id = exchange.buy(pair, buy_limit, amount)
-
-    fiat_converter = CryptoToFiatConverter()
-    stake_amount_fiat = fiat_converter.convert_amount(
-        stake_amount,
-        _CONF['stake_currency'],
-        _CONF['fiat_display_currency']
-    )
-
-    # Create trade entity and return
-    rpc.send_msg('*{}:* Buying [{}]({}) with limit `{:.8f} ({:.6f} {}, {:.3f} {})` '.format(
-        exchange.get_name().upper(),
-        pair.replace('_', '/'),
-        exchange.get_pair_detail_url(pair),
-        buy_limit, stake_amount, _CONF['stake_currency'],
-        stake_amount_fiat, _CONF['fiat_display_currency']
-    ))
-    # Fee is applied twice because we make a LIMIT_BUY and LIMIT_SELL
-    trade = Trade(
-        pair=pair,
-        stake_amount=stake_amount,
-        amount=amount,
-        fee=exchange.get_fee(),
-        open_rate=buy_limit,
-        open_date=datetime.utcnow(),
-        exchange=exchange.get_name().upper(),
-        open_order_id=order_id
-    )
-    Trade.session.add(trade)
-    Trade.session.flush()
-    return True
-
-
-def init(config: dict, db_url: Optional[str] = None) -> None:
-    """
-    Initializes all modules and updates the config
-    :param config: config as dict
-    :param db_url: database connector string for sqlalchemy (Optional)
-    :return: None
-    """
-    # Initialize all modules
-    rpc.init(config)
-    persistence.init(config, db_url)
-    exchange.init(config)
-
-    strategy = Strategy()
-    strategy.init(config)
-
-    # Set initial application state
-    initial_state = config.get('initial_state')
-    if initial_state:
-        update_state(State[initial_state.upper()])
-    else:
-        update_state(State.STOPPED)
-
-
-@cached(TTLCache(maxsize=1, ttl=1800))
-def gen_pair_whitelist(base_currency: str, key: str = 'BaseVolume') -> List[str]:
-    """
-    Updates the whitelist with with a dynamically generated list
-    :param base_currency: base currency as str
-    :param key: sort key (defaults to 'BaseVolume')
-    :return: List of pairs
-    """
-    summaries = sorted(
-        (s for s in exchange.get_market_summaries() if s['MarketName'].startswith(base_currency)),
-        key=lambda s: s.get(key) or 0.0,
-        reverse=True
-    )
-
-    return [s['MarketName'].replace('-', '_') for s in summaries]
-
-
-def cleanup() -> None:
-    """
-    Cleanup the application state und finish all pending tasks
-    :return: None
-    """
-    rpc.send_msg('*Status:* `Stopping trader...`')
-    logger.info('Stopping trader and cleaning up modules...')
-    update_state(State.STOPPED)
-    persistence.cleanup()
-    rpc.cleanup()
-    exit(0)
-
-
-def main(sysargv=sys.argv[1:]) -> int:
-    """
-    Loads and validates the config and handles the main loop
-    :return: None
-    """
-    global _CONF
-    args = parse_args(sysargv,
-                      'Simple High Frequency Trading Bot for crypto currencies')
-
-    # A subcommand has been issued
->>>>>>> 4dca8481
     if hasattr(args, 'func'):
         args.func(args)
         return 0
