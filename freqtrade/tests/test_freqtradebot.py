--- conflicted
+++ resolved
@@ -1563,16 +1563,9 @@
     } == last_msg
 
 
-<<<<<<< HEAD
-def test_execute_sell_down_dry_run(default_conf, ticker, fee,
-                                   ticker_sell_down, markets, mocker) -> None:
-=======
-def test_execute_sell_with_stoploss_on_exchange(default_conf,
-                                                ticker, fee, ticker_sell_up,
-                                                markets, mocker) -> None:
-
-    default_conf['exchange']['name'] = 'binance'
->>>>>>> 24f573f3
+def test_execute_sell_down_stoploss_on_exchange_dry_run(default_conf, ticker, fee,
+                                                        ticker_sell_down,
+                                                        markets, mocker) -> None:
     rpc_mock = patch_RPCManager(mocker)
     mocker.patch.multiple(
         'freqtrade.exchange.Exchange',
@@ -1581,52 +1574,32 @@
         get_fee=fee,
         get_markets=markets
     )
-<<<<<<< HEAD
-    freqtrade = FreqtradeBot(default_conf)
-=======
-
-    stoploss_limit = MagicMock(return_value={
-        'id': 123,
-        'info': {
-            'foo': 'bar'
-        }
-    })
-
-    cancel_order = MagicMock(return_value=True)
-
-    mocker.patch('freqtrade.exchange.Exchange.symbol_amount_prec', lambda s, x, y: y)
-    mocker.patch('freqtrade.exchange.Exchange.symbol_price_prec', lambda s, x, y: y)
-    mocker.patch('freqtrade.exchange.Exchange.stoploss_limit', stoploss_limit)
-    mocker.patch('freqtrade.exchange.Exchange.cancel_order', cancel_order)
-
-    freqtrade = FreqtradeBot(default_conf)
+    freqtrade = FreqtradeBot(default_conf)
+    patch_get_signal(freqtrade)
+
+    # Create some test data
+    freqtrade.create_trade()
+
+    trade = Trade.query.first()
+    assert trade
+
+    # Decrease the price and sell it
+    mocker.patch.multiple(
+        'freqtrade.exchange.Exchange',
+        get_ticker=ticker_sell_down
+    )
+
+    default_conf['dry_run'] = True
     freqtrade.strategy.order_types['stoploss_on_exchange'] = True
->>>>>>> 24f573f3
-    patch_get_signal(freqtrade)
-
-    # Create some test data
-    freqtrade.create_trade()
-
-    trade = Trade.query.first()
-    assert trade
-
-<<<<<<< HEAD
-    # Decrease the price and sell it
-    mocker.patch.multiple(
-        'freqtrade.exchange.Exchange',
-        get_ticker=ticker_sell_down
-    )
-
-    default_conf['dry_run'] = True
-
     # Setting trade stoploss to 0.01
+
     trade.stop_loss = 0.00001099 * 0.99
-
     freqtrade.execute_sell(trade=trade, limit=ticker_sell_down()['bid'],
                            sell_reason=SellType.STOP_LOSS)
 
     assert rpc_mock.call_count == 2
     last_msg = rpc_mock.call_args_list[-1][0][0]
+
     assert {
         'type': RPCMessageType.SELL_NOTIFICATION,
         'exchange': 'Bittrex',
@@ -1642,7 +1615,46 @@
         'stake_currency': 'BTC',
         'fiat_currency': 'USD',
     } == last_msg
-=======
+
+
+def test_execute_sell_with_stoploss_on_exchange(default_conf,
+                                                ticker, fee, ticker_sell_up,
+                                                markets, mocker) -> None:
+
+    default_conf['exchange']['name'] = 'binance'
+    rpc_mock = patch_RPCManager(mocker)
+    mocker.patch.multiple(
+        'freqtrade.exchange.Exchange',
+        _load_markets=MagicMock(return_value={}),
+        get_ticker=ticker,
+        get_fee=fee,
+        get_markets=markets
+    )
+
+    stoploss_limit = MagicMock(return_value={
+        'id': 123,
+        'info': {
+            'foo': 'bar'
+        }
+    })
+
+    cancel_order = MagicMock(return_value=True)
+
+    mocker.patch('freqtrade.exchange.Exchange.symbol_amount_prec', lambda s, x, y: y)
+    mocker.patch('freqtrade.exchange.Exchange.symbol_price_prec', lambda s, x, y: y)
+    mocker.patch('freqtrade.exchange.Exchange.stoploss_limit', stoploss_limit)
+    mocker.patch('freqtrade.exchange.Exchange.cancel_order', cancel_order)
+
+    freqtrade = FreqtradeBot(default_conf)
+    freqtrade.strategy.order_types['stoploss_on_exchange'] = True
+    patch_get_signal(freqtrade)
+
+    # Create some test data
+    freqtrade.create_trade()
+
+    trade = Trade.query.first()
+    assert trade
+
     freqtrade.process_maybe_execute_sell(trade)
 
     # Increase the price and sell it
@@ -1726,7 +1738,6 @@
     print(trade.sell_reason)
     assert trade.sell_reason == SellType.STOPLOSS_ON_EXCHANGE.value
     assert rpc_mock.call_count == 1
->>>>>>> 24f573f3
 
 
 def test_execute_sell_without_conf_sell_up(default_conf, ticker, fee,
