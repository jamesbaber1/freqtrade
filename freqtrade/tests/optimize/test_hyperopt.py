# pragma pylint: disable=missing-docstring,W0212,C0103
import json
import os
from copy import deepcopy
from unittest.mock import MagicMock

import pandas as pd

from freqtrade.optimize.__init__ import load_tickerdata_file
from freqtrade.optimize.hyperopt import Hyperopt, start
from freqtrade.strategy.resolver import StrategyResolver
from freqtrade.tests.conftest import default_conf, log_has
from freqtrade.tests.optimize.test_backtesting import get_args


# Avoid to reinit the same object again and again
_HYPEROPT = Hyperopt(default_conf())


# Functions for recurrent object patching
def create_trials(mocker) -> None:
    """
    When creating trials, mock the hyperopt Trials so that *by default*
      - we don't create any pickle'd files in the filesystem
      - we might have a pickle'd file so make sure that we return
        false when looking for it
    """
    _HYPEROPT.trials_file = os.path.join('freqtrade', 'tests', 'optimize', 'ut_trials.pickle')

    mocker.patch('freqtrade.optimize.hyperopt.os.path.exists', return_value=False)
    mocker.patch('freqtrade.optimize.hyperopt.os.path.getsize', return_value=1)
    mocker.patch('freqtrade.optimize.hyperopt.os.remove', return_value=True)
    mocker.patch('freqtrade.optimize.hyperopt.pickle.dump', return_value=None)

    return mocker.Mock(
        results=[
            {
                'loss': 1,
                'result': 'foo',
                'status': 'ok'
            }
        ],
        best_trial={'misc': {'vals': {'adx': 999}}}
    )


# Unit tests
def test_start(mocker, default_conf, caplog) -> None:
    """
    Test start() function
    """
    start_mock = MagicMock()
    mocker.patch('freqtrade.optimize.hyperopt.Hyperopt.start', start_mock)
    mocker.patch('freqtrade.configuration.open', mocker.mock_open(
        read_data=json.dumps(default_conf)
    ))
    args = [
        '--config', 'config.json',
        '--strategy', 'DefaultStrategy',
        'hyperopt',
        '--epochs', '5'
    ]
    args = get_args(args)
    StrategyResolver({'strategy': 'DefaultStrategy'})
    start(args)

    import pprint
    pprint.pprint(caplog.record_tuples)

    assert log_has(
        'Starting freqtrade in Hyperopt mode',
        caplog.record_tuples
    )
    assert start_mock.call_count == 1


def test_loss_calculation_prefer_correct_trade_count() -> None:
    """
    Test Hyperopt.calculate_loss()
    """
    hyperopt = _HYPEROPT
    StrategyResolver({'strategy': 'DefaultStrategy'})

    correct = hyperopt.calculate_loss(1, hyperopt.target_trades, 20)
    over = hyperopt.calculate_loss(1, hyperopt.target_trades + 100, 20)
    under = hyperopt.calculate_loss(1, hyperopt.target_trades - 100, 20)
    assert over > correct
    assert under > correct


def test_loss_calculation_prefer_shorter_trades() -> None:
    """
    Test Hyperopt.calculate_loss()
    """
    hyperopt = _HYPEROPT

    shorter = hyperopt.calculate_loss(1, 100, 20)
    longer = hyperopt.calculate_loss(1, 100, 30)
    assert shorter < longer


def test_loss_calculation_has_limited_profit() -> None:
    hyperopt = _HYPEROPT

    correct = hyperopt.calculate_loss(hyperopt.expected_max_profit, hyperopt.target_trades, 20)
    over = hyperopt.calculate_loss(hyperopt.expected_max_profit * 2, hyperopt.target_trades, 20)
    under = hyperopt.calculate_loss(hyperopt.expected_max_profit / 2, hyperopt.target_trades, 20)
    assert over == correct
    assert under > correct


def test_log_results_if_loss_improves(capsys) -> None:
    hyperopt = _HYPEROPT
    hyperopt.current_best_loss = 2
    hyperopt.log_results(
        {
            'loss': 1,
            'current_tries': 1,
            'total_tries': 2,
            'result': 'foo'
        }
    )
    out, err = capsys.readouterr()
    assert '    1/2: foo. Loss 1.00000'in out


def test_no_log_if_loss_does_not_improve(caplog) -> None:
    hyperopt = _HYPEROPT
    hyperopt.current_best_loss = 2
    hyperopt.log_results(
        {
            'loss': 3,
        }
    )
    assert caplog.record_tuples == []


def test_fmin_best_results(mocker, default_conf, caplog) -> None:
    fmin_result = {
        "macd_below_zero": 0,
        "adx": 1,
        "adx-value": 15.0,
        "fastd": 1,
        "fastd-value": 40.0,
        "green_candle": 1,
        "mfi": 0,
        "over_sar": 0,
        "rsi": 1,
        "rsi-value": 37.0,
        "trigger": 2,
        "uptrend_long_ema": 1,
        "uptrend_short_ema": 0,
        "uptrend_sma": 0,
        "stoploss": -0.1,
        "roi_t1": 1,
        "roi_t2": 2,
        "roi_t3": 3,
        "roi_p1": 1,
        "roi_p2": 2,
        "roi_p3": 3,
    }

    conf = deepcopy(default_conf)
    conf.update({'config': 'config.json.example'})
    conf.update({'epochs': 1})
    conf.update({'timerange': None})
    conf.update({'spaces': 'all'})

    mocker.patch('freqtrade.optimize.hyperopt.load_data', MagicMock())
    mocker.patch('freqtrade.optimize.hyperopt.fmin', return_value=fmin_result)
    mocker.patch('freqtrade.optimize.hyperopt.hyperopt_optimize_conf', return_value=conf)

    StrategyResolver({'strategy': 'DefaultStrategy'})
    hyperopt = Hyperopt(conf)
    hyperopt.trials = create_trials(mocker)
    hyperopt.tickerdata_to_dataframe = MagicMock()
    hyperopt.start()

    exists = [
        'Best parameters:',
        '"adx": {\n        "enabled": true,\n        "value": 15.0\n    },',
        '"fastd": {\n        "enabled": true,\n        "value": 40.0\n    },',
        '"green_candle": {\n        "enabled": true\n    },',
        '"macd_below_zero": {\n        "enabled": false\n    },',
        '"mfi": {\n        "enabled": false\n    },',
        '"over_sar": {\n        "enabled": false\n    },',
        '"roi_p1": 1.0,',
        '"roi_p2": 2.0,',
        '"roi_p3": 3.0,',
        '"roi_t1": 1.0,',
        '"roi_t2": 2.0,',
        '"roi_t3": 3.0,',
        '"rsi": {\n        "enabled": true,\n        "value": 37.0\n    },',
        '"stoploss": -0.1,',
        '"trigger": {\n        "type": "faststoch10"\n    },',
        '"uptrend_long_ema": {\n        "enabled": true\n    },',
        '"uptrend_short_ema": {\n        "enabled": false\n    },',
        '"uptrend_sma": {\n        "enabled": false\n    }',
        'ROI table:\n{0: 6.0, 3.0: 3.0, 5.0: 1.0, 6.0: 0}',
        'Best Result:\nfoo'
    ]
    for line in exists:
        assert line in caplog.text


def test_fmin_throw_value_error(mocker, default_conf, caplog) -> None:
    mocker.patch('freqtrade.optimize.hyperopt.load_data', MagicMock())
    mocker.patch('freqtrade.optimize.hyperopt.fmin', side_effect=ValueError())

    conf = deepcopy(default_conf)
    conf.update({'config': 'config.json.example'})
    conf.update({'epochs': 1})
    conf.update({'timerange': None})
    conf.update({'spaces': 'all'})
    mocker.patch('freqtrade.optimize.hyperopt.hyperopt_optimize_conf', return_value=conf)
<<<<<<< HEAD
    mocker.patch('freqtrade.logger.Logger.set_format', MagicMock())
    StrategyResolver({'strategy': 'DefaultStrategy'})
=======
    Strategy({'strategy': 'default_strategy'})
>>>>>>> 586f49ca
    hyperopt = Hyperopt(conf)
    hyperopt.trials = create_trials(mocker)
    hyperopt.tickerdata_to_dataframe = MagicMock()

    hyperopt.start()

    exists = [
        'Best Result:',
        'Sorry, Hyperopt was not able to find good parameters. Please try with more epochs '
        '(param: -e).',
    ]

    for line in exists:
        assert line in caplog.text


def test_resuming_previous_hyperopt_results_succeeds(mocker, default_conf) -> None:
    trials = create_trials(mocker)

    conf = deepcopy(default_conf)
    conf.update({'config': 'config.json.example'})
    conf.update({'epochs': 1})
    conf.update({'mongodb': False})
    conf.update({'timerange': None})
    conf.update({'spaces': 'all'})

    mocker.patch('freqtrade.optimize.hyperopt.os.path.exists', return_value=True)
    mocker.patch('freqtrade.optimize.hyperopt.len', return_value=len(trials.results))
    mock_read = mocker.patch(
        'freqtrade.optimize.hyperopt.Hyperopt.read_trials',
        return_value=trials
    )
    mock_save = mocker.patch(
        'freqtrade.optimize.hyperopt.Hyperopt.save_trials',
        return_value=None
    )
    mocker.patch('freqtrade.optimize.hyperopt.sorted', return_value=trials.results)
    mocker.patch('freqtrade.optimize.hyperopt.load_data', MagicMock())
    mocker.patch('freqtrade.optimize.hyperopt.fmin', return_value={})
    mocker.patch('freqtrade.optimize.hyperopt.hyperopt_optimize_conf', return_value=conf)

    StrategyResolver({'strategy': 'DefaultStrategy'})
    hyperopt = Hyperopt(conf)
    hyperopt.trials = trials
    hyperopt.tickerdata_to_dataframe = MagicMock()

    hyperopt.start()

    mock_read.assert_called_once()
    mock_save.assert_called_once()

    current_tries = hyperopt.current_tries
    total_tries = hyperopt.total_tries

    assert current_tries == len(trials.results)
    assert total_tries == (current_tries + len(trials.results))


def test_save_trials_saves_trials(mocker, caplog) -> None:
    create_trials(mocker)
    mock_dump = mocker.patch('freqtrade.optimize.hyperopt.pickle.dump', return_value=None)

    hyperopt = _HYPEROPT
    mocker.patch('freqtrade.optimize.hyperopt.open', return_value=hyperopt.trials_file)

    hyperopt.save_trials()

    assert log_has(
        'Saving Trials to \'freqtrade/tests/optimize/ut_trials.pickle\'',
        caplog.record_tuples
    )
    mock_dump.assert_called_once()


def test_read_trials_returns_trials_file(mocker, caplog) -> None:
    trials = create_trials(mocker)
    mock_load = mocker.patch('freqtrade.optimize.hyperopt.pickle.load', return_value=trials)
    mock_open = mocker.patch('freqtrade.optimize.hyperopt.open', return_value=mock_load)

    hyperopt = _HYPEROPT
    hyperopt_trial = hyperopt.read_trials()
    assert log_has(
        'Reading Trials from \'freqtrade/tests/optimize/ut_trials.pickle\'',
        caplog.record_tuples
    )
    assert hyperopt_trial == trials
    mock_open.assert_called_once()
    mock_load.assert_called_once()


def test_roi_table_generation() -> None:
    params = {
        'roi_t1': 5,
        'roi_t2': 10,
        'roi_t3': 15,
        'roi_p1': 1,
        'roi_p2': 2,
        'roi_p3': 3,
    }

    hyperopt = _HYPEROPT
    assert hyperopt.generate_roi_table(params) == {0: 6, 15: 3, 25: 1, 30: 0}


def test_start_calls_fmin(mocker, default_conf) -> None:
    trials = create_trials(mocker)
    mocker.patch('freqtrade.optimize.hyperopt.sorted', return_value=trials.results)
    mocker.patch('freqtrade.optimize.hyperopt.load_data', MagicMock())
    mock_fmin = mocker.patch('freqtrade.optimize.hyperopt.fmin', return_value={})

    conf = deepcopy(default_conf)
    conf.update({'config': 'config.json.example'})
    conf.update({'epochs': 1})
    conf.update({'mongodb': False})
    conf.update({'timerange': None})
    conf.update({'spaces': 'all'})

    hyperopt = Hyperopt(conf)
    hyperopt.trials = trials
    hyperopt.tickerdata_to_dataframe = MagicMock()

    hyperopt.start()
    mock_fmin.assert_called_once()


def test_start_uses_mongotrials(mocker, default_conf) -> None:
    mocker.patch('freqtrade.optimize.hyperopt.load_data', MagicMock())
    mock_fmin = mocker.patch('freqtrade.optimize.hyperopt.fmin', return_value={})
    mock_mongotrials = mocker.patch(
        'freqtrade.optimize.hyperopt.MongoTrials',
        return_value=create_trials(mocker)
    )

    conf = deepcopy(default_conf)
    conf.update({'config': 'config.json.example'})
    conf.update({'epochs': 1})
    conf.update({'mongodb': True})
    conf.update({'timerange': None})
    conf.update({'spaces': 'all'})
    mocker.patch('freqtrade.optimize.hyperopt.hyperopt_optimize_conf', return_value=conf)

    hyperopt = Hyperopt(conf)
    hyperopt.tickerdata_to_dataframe = MagicMock()

    hyperopt.start()
    mock_mongotrials.assert_called_once()
    mock_fmin.assert_called_once()


# test log_trials_result
# test buy_strategy_generator def populate_buy_trend
# test optimizer if 'ro_t1' in params

def test_format_results():
    """
    Test Hyperopt.format_results()
    """
    trades = [
        ('BTC_ETH', 2, 2, 123),
        ('BTC_LTC', 1, 1, 123),
        ('BTC_XRP', -1, -2, -246)
    ]
    labels = ['currency', 'profit_percent', 'profit_BTC', 'duration']
    df = pd.DataFrame.from_records(trades, columns=labels)
    x = Hyperopt.format_results(df)
    assert x.find(' 66.67%')


def test_signal_handler(mocker):
    """
    Test Hyperopt.signal_handler()
    """
    m = MagicMock()
    mocker.patch('sys.exit', m)
    mocker.patch('freqtrade.optimize.hyperopt.Hyperopt.save_trials', m)
    mocker.patch('freqtrade.optimize.hyperopt.Hyperopt.log_trials_result', m)

    hyperopt = _HYPEROPT
    hyperopt.signal_handler(9, None)
    assert m.call_count == 3


def test_has_space():
    """
    Test Hyperopt.has_space() method
    """
    _HYPEROPT.config.update({'spaces': ['buy', 'roi']})
    assert _HYPEROPT.has_space('roi')
    assert _HYPEROPT.has_space('buy')
    assert not _HYPEROPT.has_space('stoploss')

    _HYPEROPT.config.update({'spaces': ['all']})
    assert _HYPEROPT.has_space('buy')


def test_populate_indicators() -> None:
    """
    Test Hyperopt.populate_indicators()
    """
    tick = load_tickerdata_file(None, 'BTC_UNITEST', 1)
    tickerlist = {'BTC_UNITEST': tick}
    dataframes = _HYPEROPT.tickerdata_to_dataframe(tickerlist)
    dataframe = _HYPEROPT.populate_indicators(dataframes['BTC_UNITEST'])

    # Check if some indicators are generated. We will not test all of them
    assert 'adx' in dataframe
    assert 'ao' in dataframe
    assert 'cci' in dataframe


def test_buy_strategy_generator() -> None:
    """
    Test Hyperopt.buy_strategy_generator()
    """
    tick = load_tickerdata_file(None, 'BTC_UNITEST', 1)
    tickerlist = {'BTC_UNITEST': tick}
    dataframes = _HYPEROPT.tickerdata_to_dataframe(tickerlist)
    dataframe = _HYPEROPT.populate_indicators(dataframes['BTC_UNITEST'])

    populate_buy_trend = _HYPEROPT.buy_strategy_generator(
        {
            'uptrend_long_ema': {
                'enabled': True
            },
            'macd_below_zero': {
                'enabled': True
            },
            'uptrend_short_ema': {
                'enabled': True
            },
            'mfi': {
                'enabled': True,
                'value': 20
            },
            'fastd': {
                'enabled': True,
                'value': 20
            },
            'adx': {
                'enabled': True,
                'value': 20
            },
            'rsi': {
                'enabled': True,
                'value': 20
            },
            'over_sar': {
                'enabled': True,
            },
            'green_candle': {
                'enabled': True,
            },
            'uptrend_sma': {
                'enabled': True,
            },

            'trigger': {
                'type': 'lower_bb'
            }
        }
    )
    result = populate_buy_trend(dataframe)
    # Check if some indicators are generated. We will not test all of them
    assert 'buy' in result
    assert 1 in result['buy']


def test_generate_optimizer(mocker, default_conf) -> None:
    """
    Test Hyperopt.generate_optimizer() function
    """
    conf = deepcopy(default_conf)
    conf.update({'config': 'config.json.example'})
    conf.update({'timerange': None})
    conf.update({'spaces': 'all'})

    trades = [
        ('BTC_POWR', 0.023117, 0.000233, 100)
    ]
    labels = ['currency', 'profit_percent', 'profit_BTC', 'duration']
    backtest_result = pd.DataFrame.from_records(trades, columns=labels)

    mocker.patch(
        'freqtrade.optimize.hyperopt.Hyperopt.backtest',
        MagicMock(return_value=backtest_result)
    )

    optimizer_param = {
        'adx': {'enabled': False},
        'fastd': {'enabled': True, 'value': 35.0},
        'green_candle': {'enabled': True},
        'macd_below_zero': {'enabled': True},
        'mfi': {'enabled': False},
        'over_sar': {'enabled': False},
        'roi_p1': 0.01,
        'roi_p2': 0.01,
        'roi_p3': 0.1,
        'roi_t1': 60.0,
        'roi_t2': 30.0,
        'roi_t3': 20.0,
        'rsi': {'enabled': False},
        'stoploss': -0.4,
        'trigger': {'type': 'macd_cross_signal'},
        'uptrend_long_ema': {'enabled': False},
        'uptrend_short_ema': {'enabled': True},
        'uptrend_sma': {'enabled': True}
    }

    response_expected = {
        'loss': 1.9840569076926293,
        'result': '     1 trades. Avg profit  2.31%. Total profit  0.00023300 BTC '
                  '(0.0231Σ%). Avg duration 100.0 mins.',
        'status': 'ok'
    }

    hyperopt = Hyperopt(conf)
    generate_optimizer_value = hyperopt.generate_optimizer(optimizer_param)
    assert generate_optimizer_value == response_expected<|MERGE_RESOLUTION|>--- conflicted
+++ resolved
@@ -213,12 +213,7 @@
     conf.update({'timerange': None})
     conf.update({'spaces': 'all'})
     mocker.patch('freqtrade.optimize.hyperopt.hyperopt_optimize_conf', return_value=conf)
-<<<<<<< HEAD
-    mocker.patch('freqtrade.logger.Logger.set_format', MagicMock())
     StrategyResolver({'strategy': 'DefaultStrategy'})
-=======
-    Strategy({'strategy': 'default_strategy'})
->>>>>>> 586f49ca
     hyperopt = Hyperopt(conf)
     hyperopt.trials = create_trials(mocker)
     hyperopt.tickerdata_to_dataframe = MagicMock()
