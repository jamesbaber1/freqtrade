# pragma pylint: disable=missing-docstring, C0103

"""
Unit test file for analyse.py
"""

import datetime
from unittest.mock import MagicMock
import logging
import arrow
from pandas import DataFrame

from freqtrade.analyze import Analyze, SignalType
from freqtrade.optimize.__init__ import load_tickerdata_file
import freqtrade.tests.conftest as tt  # test tools


# Avoid to reinit the same object again and again
_ANALYZE = Analyze({'strategy': 'default_strategy'})


def test_signaltype_object() -> None:
    """
    Test the SignalType object has the mandatory Constants
    :return: None
    """
    assert hasattr(SignalType, 'BUY')
    assert hasattr(SignalType, 'SELL')


def test_analyze_object() -> None:
    """
    Test the Analyze object has the mandatory methods
    :return: None
    """
    assert hasattr(Analyze, 'parse_ticker_dataframe')
    assert hasattr(Analyze, 'populate_indicators')
    assert hasattr(Analyze, 'populate_buy_trend')
    assert hasattr(Analyze, 'populate_sell_trend')
    assert hasattr(Analyze, 'analyze_ticker')
    assert hasattr(Analyze, 'get_signal')
    assert hasattr(Analyze, 'should_sell')
    assert hasattr(Analyze, 'min_roi_reached')


def test_dataframe_correct_columns(result):
    assert result.columns.tolist() == \
        ['close', 'high', 'low', 'open', 'date', 'volume']


<<<<<<< HEAD
=======
def test_dataframe_correct_length(result):
    dataframe = parse_ticker_dataframe(result)
    assert len(result.index) == len(dataframe.index)


>>>>>>> 1134c81a
def test_populates_buy_trend(result):
    # Load the default strategy for the unit test, because this logic is done in main.py
    dataframe = _ANALYZE.populate_buy_trend(_ANALYZE.populate_indicators(result))
    assert 'buy' in dataframe.columns


def test_populates_sell_trend(result):
    # Load the default strategy for the unit test, because this logic is done in main.py
    dataframe = _ANALYZE.populate_sell_trend(_ANALYZE.populate_indicators(result))
    assert 'sell' in dataframe.columns


def test_returns_latest_buy_signal(mocker):
    mocker.patch('freqtrade.analyze.get_ticker_history', return_value=MagicMock())

    mocker.patch.multiple(
        'freqtrade.analyze.Analyze',
        analyze_ticker=MagicMock(
            return_value=DataFrame([{'buy': 1, 'sell': 0, 'date': arrow.utcnow()}])
        )
    )
    assert _ANALYZE.get_signal('BTC-ETH', 5) == (True, False)

    mocker.patch.multiple(
        'freqtrade.analyze.Analyze',
        analyze_ticker=MagicMock(
            return_value=DataFrame([{'buy': 0, 'sell': 1, 'date': arrow.utcnow()}])
        )
    )
    assert _ANALYZE.get_signal('BTC-ETH', 5) == (False, True)


def test_returns_latest_sell_signal(mocker):
    mocker.patch('freqtrade.analyze.get_ticker_history', return_value=MagicMock())
    mocker.patch.multiple(
        'freqtrade.analyze.Analyze',
        analyze_ticker=MagicMock(
            return_value=DataFrame([{'sell': 1, 'buy': 0, 'date': arrow.utcnow()}])
        )
    )

    assert _ANALYZE.get_signal('BTC-ETH', 5) == (False, True)

    mocker.patch.multiple(
        'freqtrade.analyze.Analyze',
        analyze_ticker=MagicMock(
            return_value=DataFrame([{'sell': 0, 'buy': 1, 'date': arrow.utcnow()}])
        )
    )
    assert _ANALYZE.get_signal('BTC-ETH', 5) == (True, False)


def test_get_signal_empty(default_conf, mocker, caplog):
    caplog.set_level(logging.INFO)
    mocker.patch('freqtrade.analyze.get_ticker_history', return_value=None)
    assert (False, False) == _ANALYZE.get_signal('foo', int(default_conf['ticker_interval']))
    assert tt.log_has('Empty ticker history for pair foo', caplog.record_tuples)


def test_get_signal_exception_valueerror(default_conf, mocker, caplog):
    caplog.set_level(logging.INFO)
    mocker.patch('freqtrade.analyze.get_ticker_history', return_value=1)
    mocker.patch.multiple(
        'freqtrade.analyze.Analyze',
        analyze_ticker=MagicMock(
            side_effect=ValueError('xyz')
        )
    )
    assert (False, False) == _ANALYZE.get_signal('foo', int(default_conf['ticker_interval']))
    assert tt.log_has('Unable to analyze ticker for pair foo: xyz',
                      caplog.record_tuples)


def test_get_signal_empty_dataframe(default_conf, mocker, caplog):
    caplog.set_level(logging.INFO)
    mocker.patch('freqtrade.analyze.get_ticker_history', return_value=1)
    mocker.patch.multiple(
        'freqtrade.analyze.Analyze',
        analyze_ticker=MagicMock(
            return_value=DataFrame([])
        )
    )
    assert (False, False) == _ANALYZE.get_signal('xyz', int(default_conf['ticker_interval']))
    assert tt.log_has('Empty dataframe for pair xyz',
                      caplog.record_tuples)


def test_get_signal_old_dataframe(default_conf, mocker, caplog):
    caplog.set_level(logging.INFO)
    mocker.patch('freqtrade.analyze.get_ticker_history', return_value=1)
    # FIX: The get_signal function has hardcoded 10, which we must inturn hardcode
    oldtime = arrow.utcnow() - datetime.timedelta(minutes=11)
    ticks = DataFrame([{'buy': 1, 'date': oldtime}])
    mocker.patch.multiple(
        'freqtrade.analyze.Analyze',
        analyze_ticker=MagicMock(
            return_value=DataFrame(ticks)
        )
    )
    assert (False, False) == _ANALYZE.get_signal('xyz', int(default_conf['ticker_interval']))
    assert tt.log_has('Too old dataframe for pair xyz',
                      caplog.record_tuples)


def test_get_signal_handles_exceptions(mocker):
    mocker.patch('freqtrade.analyze.get_ticker_history', return_value=MagicMock())
    mocker.patch.multiple(
        'freqtrade.analyze.Analyze',
        analyze_ticker=MagicMock(
            side_effect=Exception('invalid ticker history ')
        )
    )

    assert _ANALYZE.get_signal('BTC-ETH', 5) == (False, False)


def test_parse_ticker_dataframe(ticker_history, ticker_history_without_bv):
    columns = ['close', 'high', 'low', 'open', 'date', 'volume']

    # Test file with BV data
    dataframe = Analyze.parse_ticker_dataframe(ticker_history)
    assert dataframe.columns.tolist() == columns

    # Test file without BV data
    dataframe = Analyze.parse_ticker_dataframe(ticker_history_without_bv)
    assert dataframe.columns.tolist() == columns


def test_tickerdata_to_dataframe(default_conf) -> None:
    """
    Test Analyze.tickerdata_to_dataframe() method
    """
    analyze = Analyze(default_conf)

    timerange = ((None, 'line'), None, -100)
    tick = load_tickerdata_file(None, 'BTC_UNITEST', 1, timerange=timerange)
    tickerlist = {'BTC_UNITEST': tick}
    data = analyze.tickerdata_to_dataframe(tickerlist)
    assert len(data['BTC_UNITEST']) == 100<|MERGE_RESOLUTION|>--- conflicted
+++ resolved
@@ -43,19 +43,16 @@
     assert hasattr(Analyze, 'min_roi_reached')
 
 
+def test_dataframe_correct_length(result):
+    dataframe = Analyze.parse_ticker_dataframe(result)
+    assert len(result.index) == len(dataframe.index)
+
+
 def test_dataframe_correct_columns(result):
     assert result.columns.tolist() == \
         ['close', 'high', 'low', 'open', 'date', 'volume']
 
 
-<<<<<<< HEAD
-=======
-def test_dataframe_correct_length(result):
-    dataframe = parse_ticker_dataframe(result)
-    assert len(result.index) == len(dataframe.index)
-
-
->>>>>>> 1134c81a
 def test_populates_buy_trend(result):
     # Load the default strategy for the unit test, because this logic is done in main.py
     dataframe = _ANALYZE.populate_buy_trend(_ANALYZE.populate_indicators(result))
